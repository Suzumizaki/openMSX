#include "MSXRomCLI.hh"
#include "CommandLineParser.hh"
#include "HardwareConfig.hh"
#include "MSXMotherBoard.hh"
#include "MSXException.hh"
#include "one_of.hh"
#include <cassert>

using std::string;

namespace openmsx {

std::span<const std::string_view> MSXRomCLI::getExtensions()
{
	static constexpr std::array<std::string_view, 4> extensions = {
		"ri", "rom", "mx1", "mx2"
	};
	return extensions;
}

MSXRomCLI::MSXRomCLI(CommandLineParser& cmdLineParser_)
	: cmdLineParser(cmdLineParser_)
{
	cmdLineParser.registerOption("-ips", ipsOption);
	cmdLineParser.registerOption("-romtype", romTypeOption);
	cmdLineParser.registerOption("-cart", *this);
	cmdLineParser.registerOption("-carta", *this);
	cmdLineParser.registerOption("-cartb", *this);
	cmdLineParser.registerOption("-cartc", *this);
	cmdLineParser.registerOption("-cartd", *this);
<<<<<<< HEAD
	cmdLineParser.registerFileType(getExtensions(), *this);
=======
	cmdLineParser.registerFileType({"ri", "rom", "mx1", "mx2", "sg"}, *this);
>>>>>>> aca653c0
}

void MSXRomCLI::parseOption(const string& option, std::span<string>& cmdLine)
{
	string arg = getArgument(option, cmdLine);
	string slotName;
	if (option.size() == 6) {
		slotName = option[5];
	} else {
		slotName = "any";
	}
	parse(arg, slotName, cmdLine);
}

std::string_view MSXRomCLI::optionHelp() const
{
	return "Insert the ROM file (cartridge) specified in argument";
}

void MSXRomCLI::parseFileType(const string& arg, std::span<string>& cmdLine)
{
	parse(arg, "any", cmdLine);
}

std::string_view MSXRomCLI::fileTypeHelp() const
{
	return "ROM image of a cartridge";
}

std::string_view MSXRomCLI::fileTypeCategoryName() const
{
	return "rom";
}

void MSXRomCLI::parse(const string& arg, const string& slotName,
                      std::span<string>& cmdLine)
{
	// parse extra options  -ips  and  -romtype
	std::vector<TclObject> options;
	while (true) {
		string option = peekArgument(cmdLine);
		if (option == one_of("-ips", "-romtype")) {
			options.emplace_back(option);
			cmdLine = cmdLine.subspan(1);
			options.emplace_back(getArgument(option, cmdLine));
		} else {
			break;
		}
	}
	MSXMotherBoard* motherboard = cmdLineParser.getMotherBoard();
	assert(motherboard);
	motherboard->insertExtension("ROM",
		HardwareConfig::createRomConfig(*motherboard, arg, slotName, options));
}

void MSXRomCLI::IpsOption::parseOption(const string& /*option*/,
                                       std::span<string>& /*cmdLine*/)
{
	throw FatalError(
		"-ips options should immediately follow a ROM or disk image.");
}

std::string_view MSXRomCLI::IpsOption::optionHelp() const
{
	return "Apply the given IPS patch to the ROM or disk image specified "
	       "in the preceding option";
}

void MSXRomCLI::RomTypeOption::parseOption(const string& /*option*/,
                                           std::span<string>& /*cmdLine*/)
{
	throw FatalError("-romtype options should immediately follow a ROM.");
}

std::string_view MSXRomCLI::RomTypeOption::optionHelp() const
{
	return "Specify the rom type for the ROM image specified in the "
	       "preceding option";
}

} // namespace openmsx<|MERGE_RESOLUTION|>--- conflicted
+++ resolved
@@ -12,8 +12,8 @@
 
 std::span<const std::string_view> MSXRomCLI::getExtensions()
 {
-	static constexpr std::array<std::string_view, 4> extensions = {
-		"ri", "rom", "mx1", "mx2"
+	static constexpr std::array<std::string_view, 5> extensions = {
+		"ri", "rom", "mx1", "mx2", "sg"
 	};
 	return extensions;
 }
@@ -28,11 +28,7 @@
 	cmdLineParser.registerOption("-cartb", *this);
 	cmdLineParser.registerOption("-cartc", *this);
 	cmdLineParser.registerOption("-cartd", *this);
-<<<<<<< HEAD
 	cmdLineParser.registerFileType(getExtensions(), *this);
-=======
-	cmdLineParser.registerFileType({"ri", "rom", "mx1", "mx2", "sg"}, *this);
->>>>>>> aca653c0
 }
 
 void MSXRomCLI::parseOption(const string& option, std::span<string>& cmdLine)
