#include "Joystick.hh"
#include "PluggingController.hh"
#include "PlugException.hh"
#include "MSXEventDistributor.hh"
#include "StateChangeDistributor.hh"
#include "InputEvents.hh"
#include "InputEventGenerator.hh"
#include "StateChange.hh"
#include "TclObject.hh"
#include "StringSetting.hh"
#include "CommandException.hh"
#include "checked_cast.hh"
#include "serialize.hh"
#include "serialize_meta.hh"
#include "memory.hh"
#include "unreachable.hh"
#include "xrange.hh"
#include "build-info.hh"

using std::string;
using std::shared_ptr;

namespace openmsx {

#if PLATFORM_ANDROID
static const int THRESHOLD = 32768 / 4;
#else
static const int THRESHOLD = 32768 / 10;
#endif

void Joystick::registerAll(MSXEventDistributor& eventDistributor,
                           StateChangeDistributor& stateChangeDistributor,
                           CommandController& commandController,
                           PluggingController& controller)
{
#ifdef SDL_JOYSTICK_DISABLED
	(void)eventDistributor;
	(void)stateChangeDistributor;
	(void)controller;
#else
	if (!SDL_WasInit(SDL_INIT_JOYSTICK)) {
		SDL_InitSubSystem(SDL_INIT_JOYSTICK);
		SDL_JoystickEventState(SDL_ENABLE); // joysticks generate events
	}

	unsigned numJoysticks = SDL_NumJoysticks();
	ad_printf("#joysticks: %d\n", numJoysticks);
	for (unsigned i = 0; i < numJoysticks; i++) {
		SDL_Joystick* joystick = SDL_JoystickOpen(i);
		if (joystick) {
			// Avoid devices that have axes but no buttons, like accelerometers.
			// SDL 1.2.14 in Linux has an issue where it rejects a device from
			// /dev/input/event* if it has no buttons but does not reject a
			// device from /dev/input/js* if it has no buttons, while
			// accelerometers do end up being symlinked as a joystick in
			// practice.
			if (InputEventGenerator::joystickNumButtons(joystick) != 0) {
				controller.registerPluggable(
					make_unique<Joystick>(
						eventDistributor,
						stateChangeDistributor,
						commandController,
						joystick));
			}
		}
	}
#endif
}


class JoyState : public StateChange
{
public:
	JoyState() {} // for serialize
	JoyState(EmuTime::param time, unsigned joyNum_, byte press_, byte release_)
		: StateChange(time)
		, joyNum(joyNum_), press(press_), release(release_)
	{
		assert((press != 0) || (release != 0));
		assert((press & release) == 0);
	}
	unsigned getJoystick() const { return joyNum; }
	byte     getPress()    const { return press; }
	byte     getRelease()  const { return release; }

	template<typename Archive> void serialize(Archive& ar, unsigned /*version*/)
	{
		ar.template serializeBase<StateChange>(*this);
		ar.serialize("joyNum", joyNum);
		ar.serialize("press", press);
		ar.serialize("release", release);
	}
private:
	unsigned joyNum;
	byte press, release;
};
REGISTER_POLYMORPHIC_CLASS(StateChange, JoyState, "JoyState");


void checkJoystickConfig(TclObject& newValue)
{
	unsigned n = newValue.getListLength();
	if (n & 1) {
		throw CommandException("Need an even number of elements");
	}
	for (unsigned i = 0; i < n; i += 2) {
		string_ref key  = newValue.getListIndex(i + 0).getString();
		TclObject value = newValue.getListIndex(i + 1);
		if ((key != "A"   ) && (key != "B"    ) &&
		    (key != "LEFT") && (key != "RIGHT") &&
		    (key != "UP"  ) && (key != "DOWN" )) {
			throw CommandException(
				"Invalid MSX joystick action: must be one of "
				"'A', 'B', 'LEFT', 'RIGHT', 'UP', 'DOWN'.");
		}
		for (auto j : xrange(value.getListLength())) {
			string_ref host = value.getListIndex(j).getString();
			if (!host.starts_with("button") &&
			    !host.starts_with("+axis") &&
			    !host.starts_with("-axis")) {
				throw CommandException(
					"Invalid host joystick action: must be "
					"one of 'button<N>', '+axis<N>', '-axis<N>'");
			}
		}
	}
}


#ifndef SDL_JOYSTICK_DISABLED
// Note: It's OK to open/close the same SDL_Joystick multiple times (we open it
// once per MSX machine). The SDL documentation doesn't state this, but I
// checked the implementation and a SDL_Joystick uses a 'reference count' on
// the open/close calls.
Joystick::Joystick(MSXEventDistributor& eventDistributor_,
                   StateChangeDistributor& stateChangeDistributor_,
                   CommandController& commandController,
                   SDL_Joystick* joystick_)
	: eventDistributor(eventDistributor_)
	, stateChangeDistributor(stateChangeDistributor_)
	, joystick(joystick_)
	, joyNum(SDL_JoystickIndex(joystick_))
	, name("joystickX") // 'X' is filled in below
	, desc(string(SDL_JoystickName(joyNum)))
{
	const_cast<string&>(name)[8] = char('1' + joyNum);

	// create config setting
	TclObject value;
	value.addListElement("LEFT" ); value.addListElement("-axis0");
	value.addListElement("RIGHT"); value.addListElement("+axis0");
	value.addListElement("UP"   ); value.addListElement("-axis1");
	value.addListElement("DOWN" ); value.addListElement("+axis1");
	TclObject listA, listB;
	for (auto i : xrange(InputEventGenerator::joystickNumButtons(joystick))) {
		string button = "button" + StringOp::toString(i);
		if (i & 1) {
			listB.addListElement(button);
		} else {
			listA.addListElement(button);
		}
	}
	value.addListElement("A"); value.addListElement(listA);
	value.addListElement("B"); value.addListElement(listB);
	configSetting = make_unique<StringSetting>(
		commandController, name + "_config", "joystick configuration",
		value.getString());
	configSetting->setChecker(checkJoystickConfig);
}

Joystick::~Joystick()
{
	if (isPluggedIn()) {
		Joystick::unplugHelper(EmuTime::dummy());
	}
	if (joystick) {
		SDL_JoystickClose(joystick);
	}
}

// Pluggable
const string& Joystick::getName() const
{
	return name;
}

string_ref Joystick::getDescription() const
{
	return desc;
}

void Joystick::plugHelper(Connector& /*connector*/, EmuTime::param /*time*/)
{
	if (!joystick) {
		throw PlugException("Failed to open joystick device");
	}
	plugHelper2();
	status = calcState();
}

void Joystick::plugHelper2()
{
	eventDistributor.registerEventListener(*this);
	stateChangeDistributor.registerListener(*this);
}

void Joystick::unplugHelper(EmuTime::param /*time*/)
{
	stateChangeDistributor.unregisterListener(*this);
	eventDistributor.unregisterEventListener(*this);
}


// JoystickDevice
byte Joystick::read(EmuTime::param /*time*/)
{
	return status;
}

void Joystick::write(byte value, EmuTime::param /*time*/)
{
	pin8 = (value & 0x04) != 0;
}

byte Joystick::calcState()
{
	byte result = JOY_UP | JOY_DOWN | JOY_LEFT | JOY_RIGHT |
	              JOY_BUTTONA | JOY_BUTTONB;
	if (joystick && !pin8) {
		const TclObject& dict = configSetting->getValue();
		if (getState(dict, "A"    )) result &= ~JOY_BUTTONA;
		if (getState(dict, "B"    )) result &= ~JOY_BUTTONB;
		if (getState(dict, "UP"   )) result &= ~JOY_UP;
		if (getState(dict, "DOWN" )) result &= ~JOY_DOWN;
		if (getState(dict, "LEFT" )) result &= ~JOY_LEFT;
		if (getState(dict, "RIGHT")) result &= ~JOY_RIGHT;
	}
	return result;
}

bool Joystick::getState(const TclObject& dict, string_ref key)
{
<<<<<<< HEAD
	const auto& list = dict.getDictValue(TclObject(key));
	for (auto i : xrange(list.getListLength())) {
		const auto& elem = list.getListIndex(i).getString();
		if (elem.starts_with("button")) {
			int n = stoi(elem.substr(6));
			if (InputEventGenerator::joystickGetButton(joystick, n)) {
				return true;
			}
		} else if (elem.starts_with("+axis")) {
			int n = stoi(elem.substr(5));
			if (SDL_JoystickGetAxis(joystick, n) > THRESHOLD) {
				return true;
			}
		} else if (elem.starts_with("-axis")) {
			int n = stoi(elem.substr(5));
			if (SDL_JoystickGetAxis(joystick, n) < -THRESHOLD) {
				return true;
=======
	try {
		const auto& list = dict.getDictValue(TclObject(key));
		for (auto i : xrange(list.getListLength())) {
			const auto& elem = list.getListIndex(i).getString();
			if (elem.starts_with("button")) {
				int n = stoi(elem.substr(6));
				if (InputEventGenerator::joystickGetButton(joystick, n)) {
					return true;
				}
			} else if (elem.starts_with("+axis")) {
				int n = stoi(elem.substr(5));
				if (SDL_JoystickGetAxis(joystick, n) > THRESHOLD) {
					return true;
				}
			} else if (elem.starts_with("-axis")) {
				int n = stoi(elem.substr(5));
				if (SDL_JoystickGetAxis(joystick, n) < -THRESHOLD) {
					return true;
				}
>>>>>>> 608aec12
			}
		}
	} catch (MSXException&) {
		// ignore
	}
	return false;
}

// MSXEventListener
void Joystick::signalEvent(const shared_ptr<const Event>& event,
                           EmuTime::param time)
{
	auto joyEvent = dynamic_cast<const JoystickEvent*>(event.get());
	if (!joyEvent) return;

	// TODO: It would be more efficient to make a dispatcher instead of
	//       sending the event to all joysticks.
	if (joyEvent->getJoystick() != joyNum) return;

	// TODO: Currently this recalculates the whole joystick state. It might
	// be possible to implement this more efficiently by using the specific
	// event information. Though that's not trivial because e.g. multiple
	// host buttons can map to the same MSX button. Also calcState()
	// involves some string processing. It might be possible to only parse
	// the config once (per setting change). Though this solution is likely
	// good enough.
	createEvent(time, calcState());
}

void Joystick::createEvent(EmuTime::param time, byte newStatus)
{
	byte diff = status ^ newStatus;
	if (!diff) {
		// event won't actually change the status, so ignore it
		return;
	}
	// make sure we create an event with minimal changes
	byte press   =    status & diff;
	byte release = newStatus & diff;
	stateChangeDistributor.distributeNew(std::make_shared<JoyState>(
		time, joyNum, press, release));
}

// StateChangeListener
void Joystick::signalStateChange(const shared_ptr<StateChange>& event)
{
	auto js = dynamic_cast<const JoyState*>(event.get());
	if (!js) return;

	// TODO: It would be more efficient to make a dispatcher instead of
	//       sending the event to all joysticks.
	// TODO an alternative is to log events based on the connector instead
	//      of the joystick. That would make it possible to replay on a
	//      different host without an actual SDL joystick connected.
	if (js->getJoystick() != joyNum) return;

	status = (status & ~js->getPress()) | js->getRelease();
}

void Joystick::stopReplay(EmuTime::param time)
{
	createEvent(time, calcState());
}

// version 1: Initial version, the variable status was not serialized.
// version 2: Also serialize the above variable, this is required for
//            record/replay, see comment in Keyboard.cc for more details.
template<typename Archive>
void Joystick::serialize(Archive& ar, unsigned version)
{
	if (ar.versionAtLeast(version, 2)) {
		ar.serialize("status", status);
	}
	if (ar.isLoader()) {
		if (joystick && isPluggedIn()) {
			plugHelper2();
		}
	}
	// no need to serialize 'pin8' it's automatically restored via write()
}
INSTANTIATE_SERIALIZE_METHODS(Joystick);
REGISTER_POLYMORPHIC_INITIALIZER(Pluggable, Joystick, "Joystick");

#endif // SDL_JOYSTICK_DISABLED

} // namespace openmsx<|MERGE_RESOLUTION|>--- conflicted
+++ resolved
@@ -240,25 +240,6 @@
 
 bool Joystick::getState(const TclObject& dict, string_ref key)
 {
-<<<<<<< HEAD
-	const auto& list = dict.getDictValue(TclObject(key));
-	for (auto i : xrange(list.getListLength())) {
-		const auto& elem = list.getListIndex(i).getString();
-		if (elem.starts_with("button")) {
-			int n = stoi(elem.substr(6));
-			if (InputEventGenerator::joystickGetButton(joystick, n)) {
-				return true;
-			}
-		} else if (elem.starts_with("+axis")) {
-			int n = stoi(elem.substr(5));
-			if (SDL_JoystickGetAxis(joystick, n) > THRESHOLD) {
-				return true;
-			}
-		} else if (elem.starts_with("-axis")) {
-			int n = stoi(elem.substr(5));
-			if (SDL_JoystickGetAxis(joystick, n) < -THRESHOLD) {
-				return true;
-=======
 	try {
 		const auto& list = dict.getDictValue(TclObject(key));
 		for (auto i : xrange(list.getListLength())) {
@@ -278,7 +259,6 @@
 				if (SDL_JoystickGetAxis(joystick, n) < -THRESHOLD) {
 					return true;
 				}
->>>>>>> 608aec12
 			}
 		}
 	} catch (MSXException&) {
