--- conflicted
+++ resolved
@@ -5,12 +5,7 @@
 
 namespace openmsx::FileOperations {
 
-<<<<<<< HEAD
-std::string findShareDir();
-std::string findDocDir();
-=======
 std::string findResourceDir(const std::string& resourceDirName);
->>>>>>> 0595fede
 
 }
 
