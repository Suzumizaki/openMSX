#include "DeviceFactory.hh"
#include "XMLElement.hh"
#include "DeviceConfig.hh"
#include "ChakkariCopy.hh"
#include "FraelSwitchableROM.hh"
#include "MSXRam.hh"
#include "MSXPPI.hh"
#include "SVIPPI.hh"
#include "VDP.hh"
#include "MSXE6Timer.hh"
#include "MSXFacMidiInterface.hh"
#include "MSXHiResTimer.hh"
#include "MSXResetStatusRegister.hh"
#include "MSXTurboRPause.hh"
#include "MSXTurboRPCM.hh"
#include "MSXS1985.hh"
#include "MSXS1990.hh"
#include "MSXPSG.hh"
#include "SVIPSG.hh"
#include "MSXMusic.hh"
#include "MSXFmPac.hh"
#include "MSXAudio.hh"
#include "MSXMoonSound.hh"
#include "MSXOPL3Cartridge.hh"
#include "MSXYamahaSFG.hh"
#include "MC6850.hh"
#include "MSXKanji.hh"
#include "MSXBunsetsu.hh"
#include "MSXMemoryMapper.hh"
#include "PanasonicRam.hh"
#include "MSXRTC.hh"
#include "PasswordCart.hh"
#include "RomFactory.hh"
#include "MSXPrinterPort.hh"
#include "SVIPrinterPort.hh"
#include "MSXSCCPlusCart.hh"
#include "PhilipsFDC.hh"
#include "MicrosolFDC.hh"
#include "AVTFDC.hh"
#include "NationalFDC.hh"
#include "VictorFDC.hh"
#include "SanyoFDC.hh"
#include "SpectravideoFDC.hh"
#include "TurboRFDC.hh"
#include "SVIFDC.hh"
#include "SunriseIDE.hh"
#include "BeerIDE.hh"
#include "GoudaSCSI.hh"
#include "MegaSCSI.hh"
#include "ESE_RAM.hh"
#include "ESE_SCC.hh"
#include "MSXMatsushita.hh"
#include "MSXVictorHC9xSystemControl.hh"
#include "MSXCielTurbo.hh"
#include "MSXKanji12.hh"
#include "MSXMidi.hh"
#include "MSXRS232.hh"
#include "MSXMegaRam.hh"
#include "MSXPac.hh"
#include "MSXHBI55.hh"
#include "DebugDevice.hh"
#include "V9990.hh"
#include "Video9000.hh"
#include "ADVram.hh"
#include "NowindInterface.hh"
#include "MSXMirrorDevice.hh"
#include "DummyDevice.hh"
#include "MSXDeviceSwitch.hh"
#include "MSXMapperIO.hh"
#include "VDPIODelay.hh"
#include "SensorKid.hh"
#include "CliComm.hh"
#include "MSXException.hh"
#include "memory.hh"
#include "components.hh"

#if COMPONENT_LASERDISC
#include "PioneerLDControl.hh"
#endif

using std::unique_ptr;

namespace openmsx {

static unique_ptr<MSXDevice> createWD2793BasedFDC(const DeviceConfig& conf)
{
	const XMLElement* styleEl = conf.findChild("connectionstyle");
	std::string type;
	if (!styleEl) {
		conf.getCliComm().printWarning(
			"WD2793 as FDC type without a connectionstyle is "
			"deprecated, please update your config file to use "
			"WD2793 with connectionstyle Philips!");
		type = "Philips";
	} else {
		type = styleEl->getData();
	}
	if ((type == "Philips") || (type == "Sony")) {
		return make_unique<PhilipsFDC>(conf);
	} else if (type == "Microsol") {
		return make_unique<MicrosolFDC>(conf);
	} else if (type == "AVT") {
		return make_unique<AVTFDC>(conf);
	} else if (type == "National") {
		return make_unique<NationalFDC>(conf);
	} else if (type == "Sanyo") {
		return make_unique<SanyoFDC>(conf);
	} else if (type == "Spectravideo") {
		return make_unique<SpectravideoFDC>(conf);
	} else if (type == "Victor") {
		return make_unique<VictorFDC>(conf);
	}
	throw MSXException("Unknown WD2793 FDC connection style " + type);
}

unique_ptr<MSXDevice> DeviceFactory::create(const DeviceConfig& conf)
{
	unique_ptr<MSXDevice> result;
	const std::string& type = conf.getXML()->getName();
	if (type == "PPI") {
		result = make_unique<MSXPPI>(conf);
	} else if (type == "SVIPPI") {
		result = make_unique<SVIPPI>(conf);
	} else if (type == "RAM") {
		result = make_unique<MSXRam>(conf);
	} else if (type == "VDP") {
		result = make_unique<VDP>(conf);
	} else if (type == "E6Timer") {
		result = make_unique<MSXE6Timer>(conf);
	} else if (type == "HiResTimer") {
		result = make_unique<MSXHiResTimer>(conf);
	} else if (type == "ResetStatusRegister" || type == "F4Device") {
		result = make_unique<MSXResetStatusRegister>(conf);
	} else if (type == "TurboRPause") {
		result = make_unique<MSXTurboRPause>(conf);
	} else if (type == "TurboRPCM") {
		result = make_unique<MSXTurboRPCM>(conf);
	} else if (type == "S1985") {
		result = make_unique<MSXS1985>(conf);
	} else if (type == "S1990") {
		result = make_unique<MSXS1990>(conf);
	} else if (type == "PSG") {
		result = make_unique<MSXPSG>(conf);
	} else if (type == "SVIPSG") {
		result = make_unique<SVIPSG>(conf);
	} else if (type == "MSX-MUSIC") {
		result = make_unique<MSXMusic>(conf);
	} else if (type == "MSX-MUSIC-WX") {
		result = make_unique<MSXMusicWX>(conf);
	} else if (type == "FMPAC") {
		result = make_unique<MSXFmPac>(conf);
	} else if (type == "MSX-AUDIO") {
		result = make_unique<MSXAudio>(conf);
	} else if (type == "MusicModuleMIDI") {
		result = make_unique<MC6850>(conf);
	} else if (type == "FACMIDIInterface") {
		result = make_unique<MSXFacMidiInterface>(conf);
	} else if (type == "YamahaSFG") {
		result = make_unique<MSXYamahaSFG>(conf);
	} else if (type == "MoonSound") {
		result = make_unique<MSXMoonSound>(conf);
	} else if (type == "OPL3Cartridge") {
		result = make_unique<MSXOPL3Cartridge>(conf);
	} else if (type == "Kanji") {
		result = make_unique<MSXKanji>(conf);
	} else if (type == "Bunsetsu") {
		result = make_unique<MSXBunsetsu>(conf);
	} else if (type == "MemoryMapper") {
		result = make_unique<MSXMemoryMapper>(conf);
	} else if (type == "PanasonicRAM") {
		result = make_unique<PanasonicRam>(conf);
	} else if (type == "RTC") {
		result = make_unique<MSXRTC>(conf);
	} else if (type == "PasswordCart") {
		result = make_unique<PasswordCart>(conf);
	} else if (type == "ROM") {
		result = RomFactory::create(conf);
	} else if (type == "PrinterPort") {
		result = make_unique<MSXPrinterPort>(conf);
	} else if (type == "SVIPrinterPort") {
		result = make_unique<SVIPrinterPort>(conf);
	} else if (type == "SCCplus") { // Note: it's actually called SCC-I
		result = make_unique<MSXSCCPlusCart>(conf);
	} else if ((type == "WD2793") || (type == "WD1770")) {
		result = createWD2793BasedFDC(conf);
	} else if (type == "Microsol") {
		conf.getCliComm().printWarning(
			"Microsol as FDC type is deprecated, please update "
			"your config file to use WD2793 with connectionstyle "
			"Microsol!");
		result = make_unique<MicrosolFDC>(conf);
	} else if (type == "MB8877A") {
		conf.getCliComm().printWarning(
			"MB8877A as FDC type is deprecated, please update your "
			"config file to use WD2793 with connectionstyle National!");
		result = make_unique<NationalFDC>(conf);
	} else if (type == "TC8566AF") {
		result = make_unique<TurboRFDC>(conf);
<<<<<<< HEAD
	} else if (type == "SVIFDC") {
		result = make_unique<SVIFDC>(conf);
=======
	} else if (type == "BeerIDE") {
		result = make_unique<BeerIDE>(conf);
>>>>>>> d6cd4784
	} else if (type == "SunriseIDE") {
		result = make_unique<SunriseIDE>(conf);
	} else if (type == "GoudaSCSI") {
		result = make_unique<GoudaSCSI>(conf);
	} else if (type == "MegaSCSI") {
		result = make_unique<MegaSCSI>(conf);
	} else if (type == "ESERAM") {
		result = make_unique<ESE_RAM>(conf);
	} else if (type == "WaveSCSI") {
		result = make_unique<ESE_SCC>(conf, true);
	} else if (type == "ESESCC") {
		result = make_unique<ESE_SCC>(conf, false);
	} else if (type == "Matsushita") {
		result = make_unique<MSXMatsushita>(conf);
	} else if (type == "VictorHC9xSystemControl") {
		result = make_unique<MSXVictorHC9xSystemControl>(conf);
	} else if (type == "CielTurbo") {
		result = make_unique<MSXCielTurbo>(conf);
	} else if (type == "Kanji12") {
		result = make_unique<MSXKanji12>(conf);
	} else if (type == "MSX-MIDI") {
		result = make_unique<MSXMidi>(conf);
	} else if (type == "MSX-RS232") {
		result = make_unique<MSXRS232>(conf);
	} else if (type == "MegaRam") {
		result = make_unique<MSXMegaRam>(conf);
	} else if (type == "PAC") {
		result = make_unique<MSXPac>(conf);
	} else if (type == "HBI55") {
		result = make_unique<MSXHBI55>(conf);
	} else if (type == "DebugDevice") {
		result = make_unique<DebugDevice>(conf);
	} else if (type == "V9990") {
		result = make_unique<V9990>(conf);
	} else if (type == "Video9000") {
		result = make_unique<Video9000>(conf);
	} else if (type == "ADVram") {
		result = make_unique<ADVram>(conf);
	} else if (type == "PioneerLDControl") {
#if COMPONENT_LASERDISC
		result = make_unique<PioneerLDControl>(conf);
#else
		throw MSXException("Laserdisc component not compiled in");
#endif
	} else if (type == "Nowind") {
		result = make_unique<NowindInterface>(conf);
	} else if (type == "Mirror") {
		result = make_unique<MSXMirrorDevice>(conf);
	} else if (type == "SensorKid") {
		result = make_unique<SensorKid>(conf);
	} else if (type == "FraelSwitchableROM") {
		result = make_unique<FraelSwitchableROM>(conf);
	} else if (type == "ChakkariCopy") {
		result = make_unique<ChakkariCopy>(conf);
	} else if (type == "T9769") {
		// Ignore for now. We might want to create a real device for it later.
	} else {
		throw MSXException("Unknown device \"" + type +
		                   "\" specified in configuration");
	}
	if (result) result->init();
	return result;
}

static XMLElement createConfig(string_ref name, string_ref id)
{
	XMLElement config(name);
	config.addAttribute("id", id);
	return config;
}

unique_ptr<DummyDevice> DeviceFactory::createDummyDevice(
		const HardwareConfig& hwConf)
{
	static XMLElement xml(createConfig("Dummy", ""));
	return make_unique<DummyDevice>(DeviceConfig(hwConf, xml));
}

unique_ptr<MSXDeviceSwitch> DeviceFactory::createDeviceSwitch(
		const HardwareConfig& hwConf)
{
	static XMLElement xml(createConfig("DeviceSwitch", "DeviceSwitch"));
	return make_unique<MSXDeviceSwitch>(DeviceConfig(hwConf, xml));
}

unique_ptr<MSXMapperIO> DeviceFactory::createMapperIO(
		const HardwareConfig& hwConf)
{
	static XMLElement xml(createConfig("MapperIO", "MapperIO"));
	return make_unique<MSXMapperIO>(DeviceConfig(hwConf, xml));
}

unique_ptr<VDPIODelay> DeviceFactory::createVDPIODelay(
		const HardwareConfig& hwConf, MSXCPUInterface& cpuInterface)
{
	static XMLElement xml(createConfig("VDPIODelay", "VDPIODelay"));
	return make_unique<VDPIODelay>(DeviceConfig(hwConf, xml), cpuInterface);
}

} // namespace openmsx<|MERGE_RESOLUTION|>--- conflicted
+++ resolved
@@ -196,13 +196,10 @@
 		result = make_unique<NationalFDC>(conf);
 	} else if (type == "TC8566AF") {
 		result = make_unique<TurboRFDC>(conf);
-<<<<<<< HEAD
 	} else if (type == "SVIFDC") {
 		result = make_unique<SVIFDC>(conf);
-=======
 	} else if (type == "BeerIDE") {
 		result = make_unique<BeerIDE>(conf);
->>>>>>> d6cd4784
 	} else if (type == "SunriseIDE") {
 		result = make_unique<SunriseIDE>(conf);
 	} else if (type == "GoudaSCSI") {
